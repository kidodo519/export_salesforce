--- conflicted
+++ resolved
@@ -47,13 +47,10 @@
             df = self._export_query(query_config, results_cache)
             results_cache[query_config.name] = df
 
-<<<<<<< HEAD
         for combined_config in self.config.combined_outputs:
             df = self._build_combined_output(combined_config, results_cache)
             results_cache[combined_config.name] = df
 
-=======
->>>>>>> 3860d048
     def _export_query(
         self,
         query_config: QueryConfig,
@@ -88,7 +85,7 @@
             return pd.DataFrame()
 
         combined = pd.concat(dataframes, ignore_index=True)
-<<<<<<< HEAD
+        
         if query_config.write_output:
             self._write_output(query_config.name, query_config.output_file, combined)
         else:
@@ -132,11 +129,7 @@
         )
         return df
 
-=======
-        self._write_output(query_config, combined)
-        return combined
-
->>>>>>> 3860d048
+      
     def _build_relationship_batches(
         self,
         query_config: QueryConfig,
@@ -213,7 +206,6 @@
 
         if not records:
             return pd.DataFrame()
-<<<<<<< HEAD
 
         return pd.DataFrame(records)
 
@@ -258,12 +250,7 @@
     def _write_output(
         self, name: str, output_file: Optional[str], df: pd.DataFrame
     ) -> None:
-=======
-
-        return pd.DataFrame(records)
-
-    def _write_output(self, query_config: QueryConfig, df: pd.DataFrame) -> None:
->>>>>>> 3860d048
+
         timestamp = datetime.now(self.config.timezone).strftime("%Y%m%d%H%M%S")
         output_name = output_file or name
         local_filename = f"{output_name}_{timestamp}.csv"
