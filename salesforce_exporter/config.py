--- conflicted
+++ resolved
@@ -213,10 +213,7 @@
     incremental: Optional[QueryIncrementalConfig] = None
     relationship_filters: List[QueryRelationshipFilter] = field(default_factory=list)
     write_output: bool = True
-<<<<<<< HEAD
-=======
-    
->>>>>>> ed3a878e
+
 
     def build_query(self, additional_conditions: Iterable[str] = ()) -> str:
         conditions = []
@@ -326,10 +323,7 @@
                     QueryRelationshipFilter.from_raw(filter_raw)
                 )
 
-<<<<<<< HEAD
-=======
-
->>>>>>> ed3a878e
+
             write_output_raw = query_raw.get("write_output", True)
             if isinstance(write_output_raw, bool):
                 write_output = write_output_raw
@@ -352,10 +346,7 @@
         for combined_raw in combined_outputs_raw:
             combined_outputs.append(CombinedOutputConfig.from_raw(combined_raw))
 
-<<<<<<< HEAD
-=======
-
->>>>>>> ed3a878e
+
         for query in queries:
             if query.where is not None:
                 continue
