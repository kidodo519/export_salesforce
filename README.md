--- conflicted
+++ resolved
@@ -2,7 +2,6 @@
 
 Salesforce から複数のオブジェクトを取得し、CSV 形式に変換して Amazon S3 へアップロードするバッチです。設定ファイルで SOQL・増分抽出条件・S3 などを管理します。
 
-<<<<<<< HEAD
 ## 変更点の概要
 
 リポジトリに含まれる主なコンポーネントと役割は次の通りです。どのファイルが何を担っているかを把握しやすいように、構成を一覧化しました。
@@ -16,8 +15,7 @@
 | `config.yaml.example` | 実際に編集する `config.yaml` のサンプルです。 |
 | `requirements.txt` | 必要な Python ライブラリをまとめています。 |
 
-=======
->>>>>>> 5f0b987e
+
 ## 必要環境
 
 - Python 3.10 以降
@@ -45,12 +43,8 @@
 - `csv`
   - `output_directory` は CSV を一時的に保存するローカルディレクトリです。
   - `archive_directory` を指定するとアップロード成功後にファイルを移動します。
-<<<<<<< HEAD
 - `salesforce` は接続情報です。`domain` に `test` を指定すると Sandbox に接続します。`security_token` を空文字もしくは省略
   すると、IP 制限でトークン不要な環境としてログインします。
-=======
-- `salesforce` は接続情報です。`domain` に `test` を指定すると Sandbox に接続します。
->>>>>>> 5f0b987e
 - `timezone` はファイル名や日付条件を計算する際のタイムゾーンです。
 - `incremental`
   - `field` は増分取得の基準となる最終更新日などの列名です。
